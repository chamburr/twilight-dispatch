FROM docker.io/library/alpine:latest AS builder

<<<<<<< HEAD
RUN apk add --no-cache curl clang gcc musl-dev lld cmake make && \
    curl -sSf https://sh.rustup.rs | sh -s -- --profile minimal --default-toolchain nightly -y

ENV CC clang
ENV CFLAGS "-I/usr/lib/gcc/x86_64-alpine-linux-musl/11.2.1 -L/usr/lib/gcc/x86_64-alpine-linux-musl/11.2.1/"
ARG TARGET_CPU
ENV RUSTFLAGS "-C link-arg=-fuse-ld=lld -C target-cpu=${TARGET_CPU}"
=======
ENV RUSTFLAGS "-Lnative=/usr/lib -Z mir-opt-level=3 -C target-cpu=haswell"
>>>>>>> 1eba51e5

RUN apk add --no-cache curl gcc g++ musl-dev cmake make && \
    curl -sSf https://sh.rustup.rs | sh -s -- --profile minimal --default-toolchain nightly -y

WORKDIR /build

COPY ./Cargo.lock ./Cargo.lock
COPY ./Cargo.toml ./Cargo.toml
COPY ./.cargo ./.cargo

RUN mkdir src/
RUN echo 'fn main() {}' > ./src/main.rs
RUN source $HOME/.cargo/env && \
    cargo build --release

RUN rm -f target/release/deps/twilight_dispatch*

COPY ./src ./src

RUN source $HOME/.cargo/env && \
    cargo build --release && \
    strip /build/target/release/twilight-dispatch

FROM docker.io/library/alpine:latest

RUN apk add --no-cache dumb-init

COPY --from=builder /build/target/release/twilight-dispatch /twilight-dispatch

ENTRYPOINT ["/usr/bin/dumb-init", "--"]
CMD ["./twilight-dispatch"]<|MERGE_RESOLUTION|>--- conflicted
+++ resolved
@@ -1,16 +1,7 @@
 FROM docker.io/library/alpine:latest AS builder
 
-<<<<<<< HEAD
-RUN apk add --no-cache curl clang gcc musl-dev lld cmake make && \
-    curl -sSf https://sh.rustup.rs | sh -s -- --profile minimal --default-toolchain nightly -y
-
-ENV CC clang
-ENV CFLAGS "-I/usr/lib/gcc/x86_64-alpine-linux-musl/11.2.1 -L/usr/lib/gcc/x86_64-alpine-linux-musl/11.2.1/"
-ARG TARGET_CPU
-ENV RUSTFLAGS "-C link-arg=-fuse-ld=lld -C target-cpu=${TARGET_CPU}"
-=======
-ENV RUSTFLAGS "-Lnative=/usr/lib -Z mir-opt-level=3 -C target-cpu=haswell"
->>>>>>> 1eba51e5
+ARG TARGET_CPU=haswell
+ENV RUSTFLAGS "-Lnative=/usr/lib -Z mir-opt-level=3 -C target-cpu=${TARGET_CPU}"
 
 RUN apk add --no-cache curl gcc g++ musl-dev cmake make && \
     curl -sSf https://sh.rustup.rs | sh -s -- --profile minimal --default-toolchain nightly -y
